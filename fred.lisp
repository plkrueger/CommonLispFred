;; fred.lisp

#|
The MIT license.

Copyright (c) 2014 Paul L. Krueger

Permission is hereby granted, free of charge, to any person obtaining a copy of this software
and associated documentation files (the "Software"), to deal in the Software without restriction,
including without limitation the rights to use, copy, modify, merge, publish, distribute,
sublicense, and/or sell copies of the Software, and to permit persons to whom the Software is
furnished to do so, subject to the following conditions:

By using this software, you are agreeing to be bound by the FRED® API Terms of Use as described by:
       http://api.stlouisfed.org/terms_of_use.html

This product uses the FRED® API but is not endorsed or certified by the Federal Reserve Bank of St. Louis.
Information obtained using this API is subject to the "Legal Notices, Information and Disclaimers" described
at https://research.stlouisfed.org/legal.html.

The above copyright notice and this permission notice shall be included in all copies or substantial
portions of the Software.

THE SOFTWARE IS PROVIDED "AS IS", WITHOUT WARRANTY OF ANY KIND, EXPRESS OR IMPLIED, INCLUDING BUT NOT
LIMITED TO THE WARRANTIES OF MERCHANTABILITY, FITNESS FOR A PARTICULAR PURPOSE AND NONINFRINGEMENT.
IN NO EVENT SHALL THE AUTHORS OR COPYRIGHT HOLDERS BE LIABLE FOR ANY CLAIM, DAMAGES OR OTHER LIABILITY,
WHETHER IN AN ACTION OF CONTRACT, TORT OR OTHERWISE, ARISING FROM, OUT OF OR IN CONNECTION WITH THE
SOFTWARE OR THE USE OR OTHER DEALINGS IN THE SOFTWARE.

|#

#|

This defines the package used for accessing data from the FRED® facility provided by the St. Louis
Federal Reserve Bank. It provides a Lisp interface to the FRED® API. Users of this interface must
first obtain a user account with the Federal Reserve and then request their own API key for use in
making queries.

The idea behind this implementation is that developers might want to use data obtained both from the FRED®
facility and possibly other sources. So a series of base classes are defined and then FRED-specific
classes are derived from them. Methods provided here are defined either on a base class or
the FRED®-specific class, depending on whether or not they rely on the FRED®-specific API. Users wishing
to implement or use data from other sources may define their own classes that derive from the
base classes and define methods that are specific to those other sources. See below for methods that
must be defined for new classes.

This implemenation loads data from the FRED® facility in a lazy manner, only when a user first attempts to access it.

The FRED® API used here is as documented on the FRED website on 8/14/2014. Subsequent changes to that
definition are not reflected here. Additions to returned XML forms or reordering of their contents will not prevent
correct functioning of this code although obviously some newly available information may not be retrieved.

|#


(in-package :fred)

;; Global variables

;; Developers must acqire a FRED® access key and provide it in the call to initialize-fred
;; or initialize the *fred-api-key* var below.
;; To do this you must first have a FRED® account (see http://api.stlouisfed.org/useraccount/regiser/step1)
;; and then request an API key (see http://api.stlouisfed.org/api_key.html).
;; The main FRED® access page is http://api.stlouisfed.org/datatools.html and from there you can access the
;; developer tools page for more information about this API.

(defvar *fred-api-key* nil)

(defvar *all-categories* (make-hash-table :test #'equalp))

(defvar *all-series* (make-hash-table :test #'equalp))

(defvar *all-releases* (make-hash-table :test #'equalp))

(defvar *all-sources* (make-hash-table :test #'equalp))

(defvar *all-tag-groups* (make-hash-table :test #'equalp))

(defvar *all-tags* (make-hash-table :test #'equalp))

;;;;;;;;;;;;;;;;;;;;;;;;;;;;;;;;;;;;;;;;;;;;;;;;;;;;;;;;;;;;;;;;;;
;; Utility functions

(defun conjoin-search-strings (str-list)
  (format nil "~{~a~^+~}" (mapcar #'(lambda (txt)
                                     (substitute-in-string txt " " "%20"))
                                 str-list)))

(defun conjoin-strings-for-query (str-list)
  (format nil "~{~a~^;~}" str-list))

(defun conjoin-dates-for-query (dt-list)
  (format nil "~{~a~^,~}" (mapcar #'fred-date-string dt-list)))

(defun data-index (dt start-dt freq-key)
  ;; compute an index into an array where index 0 corresponds to the start-dt
  ;; specified and freq-key indicates the date increment for each index.
  ;; It is assumed that the dt parameter is of the appropriate form and within
  ;; the date range represented by the array.
  (case freq-key
    (:annual
     (truncate (-dates dt start-dt :year)))
    (:semiannual
     (truncate (/ (-dates dt start-dt :year) 2.0)))
    (:quarterly
     (truncate (-dates dt start-dt :quarter)))
    (:monthly
     (truncate (-dates dt start-dt :month)))
    (:weekly
     (truncate (-dates dt start-dt :week)))
    (:bi-weekly
     (truncate (/ (-dates dt start-dt :week) 2.0)))
    (:daily
     (-dates dt start-dt :day))))

(defun period-dates (start-dt dt freq-key)
  ;; all period dates encoded as 00:00 AM on the first date of the period
  ;; Find the date in the series that immediately preceded the specified date, which
  ;; represents the current period relative to the dt argument.
  ;; Return dates for the prior period, current period, and next period.
  (multiple-value-bind (yr mm dd)
                       (hist-date-yr-month-day dt)
    (declare (ignore dd))
    (multiple-value-bind (strt-yr strt-mm strt-dd)
                         (hist-date-yr-month-day start-dt)
      (declare (ignore strt-yr strt-dd))
      (case freq-key
        (:annual
         ;; we do NOT make the assumption that the year starts on 1/1
         ;; we use the series start date to tell us what month to use
         (let ((current-dt (if (>= mm strt-mm)
                               (hist-date yr strt-mm 01)
                               (hist-date (1- yr) strt-mm 01))))
           (values (years- current-dt)
                   current-dt
                   (years+ current-dt))))
        (:semiannual
         ;; we do NOT make the assumption that the half-year periods start on 1/1 and 7/1
         ;; we use the series start date to tell us what months to use
         (let* ((low-mm (if (< strt-mm 7) strt-mm (- strt-mm 6)))
                (hi-mm (if (< strt-mm 7) (+ strt-mm 6) strt-mm))
                (current-dt (cond ((< mm low-mm)
                                   (hist-date (1- yr) hi-mm 01))
                                  ((< mm hi-mm)
                                   (hist-date yr low-mm 01))
                                  (t
                                   (hist-date yr hi-mm 01)))))
           (values (months- current-dt 6)
                   current-dt
                   (months+ current-dt 6))))
        (:quarterly
         ;; we DO make the assumption that quarters start on 1/1, 4/1, 7/1, and 10/1
         (let* ((quarter-indx (floor (1- mm) 3))
                (current-dt (hist-date yr (1+ (* 3 quarter-indx)) 01)))
           (values (date- current-dt 1 :quarter)
                   current-dt
                   (date+ current-dt 1 :quarter))))
        (:monthly
         ;; we DO make the assumption that months start on the first of the month
         (let ((current-dt (hist-date yr mm 01)))
           (values (months- current-dt)
                   current-dt
                   (months+ current-dt))))
        (:weekly
         ;; we do NOT make any assumption about the day of the week on which the series starts
         ;; we use the day of the week of the series start date to tell us.
         (let ((current-dt (weeks+ start-dt (truncate (-dates dt start-dt :week)))))
           (values (date- current-dt 1 :week)
                   current-dt
                   (date+ current-dt 1 :week))))
        (:bi-weekly
         ;; we do NOT make any assumption about the day of the week or week of the year on which the series starts
         ;; we use the day of the week of the series start date to tell us.
         (let ((current-dt (weeks+ start-dt (* 2 (truncate (-dates dt start-dt :week) 2)))))
           (values (date- current-dt 2 :week)
                   current-dt
                   (date+ current-dt 2 :week))))))))

(defun remove-lf-strs (xml-form)
  (let* ((lf-str (make-string 1 :initial-element #\lf))
         (new-form (if (listp xml-form)
                     (remove lf-str xml-form :test #'equal)
                     xml-form)))
    (if (listp new-form)
      (mapcan #'(lambda (form)
                  (list (remove-lf-strs form)))
              new-form)
      new-form)))

(defun fred-string-to-key (fred-str)
  (intern (string-upcase fred-str) (find-package :keyword)))

(defun fred-string-to-freq-key (fred-str)
  (let* ((wrds (mapcar #'string-upcase (words fred-str ",. ")))
         (freq-wrds (intersection wrds
                                  (list "ANNUAL" "SEMIANNUAL" "QUARTERLY" "MONTHLY" "WEEKLY" "BI-WEEKLY" "DAILY")
                                  :test #'string=)))
    (if freq-wrds
        (intern (first freq-wrds) (find-package :keyword))
        :ANNUAL)))

(defun fred-key-to-string (fred-key &optional (case :capitalize))
  (case case
    (:capitalize
     (string-capitalize (symbol-name fred-key)))
    (:up
     (string-upcase (symbol-name fred-key)))
    (:down
     (string-downcase (symbol-name fred-key)))))

(defun period-indices (start-dt freq obs-dt)
  (multiple-value-bind (prior-period-dt current-period-dt next-period-dt)
                       (period-dates start-dt obs-dt freq)
    (let ((current-indx (data-index current-period-dt start-dt freq)))
      (values prior-period-dt
              (max (1- current-indx) 0)
              current-period-dt
              current-indx
              next-period-dt))))

(defun substitute-in-string (str old-str new-str)
  ;; substitue new-str for old-str wherever it occurs within str and return the result
  (do* ((search-length (length old-str))
        (new-sub-strs nil)
        (first-char-to-match (elt old-str 0))
        (first-pos 0)
        (search-start 0
                      (max first-pos (1+ match-start)))
        (match-start (position first-char-to-match str :test #'char= :start search-start)
                     (position first-char-to-match str :test #'char= :start search-start))
        (match-p (and match-start (string= (subseq str match-start (+ match-start search-length)) old-str))
                 (and match-start (string= (subseq str match-start (+ match-start search-length)) old-str))))
       ((not match-start) (apply #'concatenate 'string (nreverse (cons (subseq str first-pos) new-sub-strs))))
    (when match-p
      (push (subseq str first-pos match-start) new-sub-strs)
      (push (copy-seq new-str) new-sub-strs)
      (setf first-pos (+ match-start search-length)))))

(defmacro nil-if-errors (&rest forms)
  `(handler-case (progn ,@forms)
     (error (c)
            (declare (ignore c))
            nil)))

;;;;;;;;;;;;;;;;;;;;;;;;;;;;;;;;;;;;;;;;;;;;;;;;;;;;;;;;;;;;;;;;;;
;; FRED initialization

;; either call this function with your api-key or just modify the defvar for *fred-api-key*
;; or call this function with a file in your home directory that contains a quoted string
;; containing your api_key
(defun initialize-fred (&optional (api-key nil))
  (setf *fred-api-key* (or api-key
                           (and (probe-file "~/API_Key.txt")
                                (with-open-file (f "~/API_Key.txt")
                                  (string-downcase (string (read f))))))))

;;;;;;;;;;;;;;;;;;;;;;;;;;;;;;;;;;;;;;;;;;;;;;;;;;;;;;;;;;;;;;;;;;
;; Object location and removal methods

(defun find-category (id)
  (gethash id *all-categories*))

(defun remove-category (id)
  (remhash id *all-categories*))

(defun find-series (id &optional (transform :lin))
  (gethash (cons id transform) *all-series*))

(defun remove-series (id &optional (transform :lin))
  (remhash (cons id transform) *all-series*))

(defun find-release (id)
  (gethash id *all-releases*))

(defun remove-release (id)
  (remhash id *all-releases*))

(defun find-source (id)
  (gethash id *all-sources*))

(defun remove-source (id)
  (remhash id *all-sources*))

(defun find-tag (name)
  (gethash name *all-tags*))

(defun remove-tag (name)
  (remhash name *all-tags*))

(defun find-tag-group (id)
  (gethash id *all-tag-groups*))

(defun remove-tag-group (id)
  (remhash id *all-tag-groups*))

;;;;;;;;;;;;;;;;;;;;;;;;;;;;;;;;;;;;;;;;;;;;;;;;;;;;;;;;;;;;;;;;;;
;; class methods for non-fred-specific classes

;; category

(defmethod initialize-instance :after ((self data-category)
                                       &key
                                       &allow-other-keys)
  (setf (gethash (cat-id self) *all-categories*) self))

;; series

(defmethod initialize-instance :after ((self data-series)
                                       &key
                                       &allow-other-keys)
  (setf (gethash (cons (series-id self) (series-transform self)) *all-series*) self))

(defmethod set-series-observations ((self data-series) obs-list)
  (let* ((num-obs (list-length obs-list))
         (array-sz (1+ (data-index (series-end-dt self) (series-start-dt self) (series-frequency self))))
         (content-obs (if (>= num-obs array-sz)
                          obs-list
                          (append obs-list (make-list (- array-sz num-obs) :initial-element 0)))))
    (setf (slot-value self 'series-observations)
          (make-array (list array-sz)
                      :adjustable t
                      :fill-pointer t
                      :initial-contents content-obs))
    (setf (series-max self) (reduce #'max content-obs))
    (setf (series-min self) (reduce #'min content-obs))
    (setf (series-sum self) (apply #'+ content-obs))
    (setf (series-avg self) (/ (series-sum self) array-sz))
    (slot-value self 'series-observations)))

(defmethod (setf series-observation) (val (self data-series) obs-dt)
  ;; set a single value for a series
  ;; obs-dt must be between series-start-dt and series-end-dt
  (with-slots (series-start-dt series-end-dt series-frequency series-max series-min
                               series-id series-sum series-avg series-observations) self
    (when (or (< obs-dt series-start-dt)
              (> obs-dt series-end-dt))
      (error "~a is not within the range of observed dates for series ~s"
             (fred-date-string obs-dt)
             series-id))
    (multiple-value-bind (prior-period-dt current-period-dt next-period-dt)
                         (period-dates series-start-dt obs-dt series-frequency)
      (declare (ignore prior-period-dt next-period-dt))
      (let* ((indx (data-index current-period-dt series-start-dt series-frequency))
             (old-val (aref series-observations indx)))
        (setf (aref series-observations indx) val)
        (if (> val series-max)
            (setf series-max val)
            (if (= old-val series-max)
                (setf series-max (reduce #'max series-observations))))
        (if (< val series-min)
            (setf series-min val)
            (if (= old-val series-min)
                (setf series-min (reduce #'min series-observations))))
        (decf series-sum old-val)
        (incf series-sum val)
        (setf series-avg (/ series-sum (first (array-dimensions series-observations))))))
    val))

(defmethod slot-unbound ((cl (eql (find-class 'data-series)))
                         (self data-series)
                         (slot (eql 'series-observations)))
  (set-series-observations self nil))

(defmethod series-observation-iterator ((self data-series) &optional (st-dt 0))
  ;; returns an iterator function which returns the next observation date and value each time it is called
  ;; or nil for each after the end date of the series is reached
  (let ((next-date (max st-dt (series-start-dt self)))
        (next-date-interval (case (series-frequency self)
                              (:annual (list 1 :year))
                              (:semiannual (list 6 :month))
                              (:quarterly (list 1 :quarter))
                              (:monthly (list 1 :month))
                              (:weekly (list 1 :week))
                              (:bi-weekly (list 2 :week)))))
    #'(lambda ()
        (multiple-value-prog1
          (if (> next-date (series-end-dt self))
              (values nil nil)
              (values next-date (series-observation self next-date)))
          (setf next-date (date+ next-date (first next-date-interval) (second next-date-interval)))))))

;; release

(defmethod initialize-instance :after ((self data-release)
                                       &key
                                       &allow-other-keys)
  (setf (gethash (release-id self) *all-releases*) self))

;; sources

(defmethod initialize-instance :after ((self data-source)
                                       &key
                                       &allow-other-keys)
  (setf (gethash  (source-id self) *all-sources*) self))

;; tag-groups

(defmethod initialize-instance :after ((self data-tag-group)
                                       &key
                                       &allow-other-keys)
  (setf (gethash (tgroup-id self) *all-tag-groups*) self))

;; tags

(defmethod initialize-instance :after ((self data-tag)
                                       &key
                                       &allow-other-keys)
  (setf (gethash (tag-name self) *all-tags*) self))

;;;;;;;;;;;;;;;;;;;;;;;;;;;;;;;;;;;;;;;;;;;;;;;;;;;;;;;;;;;;;;;;;;
;;; Instantiating FRED® objects
;;;
;;; It's generally better to retrieve data as needed which will minimize
;;; the stress on the FRED servers, but if you need all categories and/or
;;; tags sooner or later anyway, these functions can be used to pre-load
;;; all such objects. If you do that, you might want to save that information
;;; locally so that the queries do not have to be repeated each time an
;;; app is run (the delay caused by doing this would be intolerable for users).

(defun initialize-fred-categories (&optional (depth-limit 9) (init-list '("0")))
  ;; The specified depth-limit default is sufficient (as of August 2014) to download
  ;; all categories. Since there are over 4,900 of these, this will take several
  ;; minutes to complete all necessary queries.
  (do* ((cats-to-init init-list)
        (cat-to-init (pop cats-to-init)
                     (pop cats-to-init))
        (cat (find-category cat-to-init)
             (find-category cat-to-init))
        (next-level-cats nil))
       ((null cat-to-init) (cond ((zerop depth-limit)
                                  t)
                                 ((null next-level-cats)
                                  depth-limit)
                                 (t
                                  (initialize-fred-categories (1- depth-limit) next-level-cats))))
    (unless cat
      (setf cat (make-instance 'fred-data-category :cat-id cat-to-init)))
    (setf next-level-cats (union next-level-cats (mapcar #'cat-id (cat-children cat)) :test #'string=))))

(defun initialize-fred-tags ()
  ;; If you want to use tags and tag-groups as part of your application, this can be called to initialize
  ;; all FRED® tags and tag groups. There are approximately 5,000 tags, so it will take a minute or two
  ;; for this to complete all necessary queries.
  (do* ((offset 0
                (+ offset 1000))
        (response (fred-tags :offset offset)
                  (fred-tags :offset offset)))
       ((null response) t)
    (dolist (tag-info response)
      (destructuring-bind (name group-id notes created popularity series-count) tag-info
        (or (find-tag name)
            (make-instance 'fred-data-tag
              :name name
              :group-id group-id
              :notes notes
              :created created
              :popularity popularity
              :series-count series-count))))))

;;;;;;;;;;;;;;;;;;;;;;;;;;;;;;;;;;;;;;;;;;;;;;;;;;;;;;;;;;;;;;;;;;
;; class methods for fred-specific classes.
;;
;; initialize-instance :after methods will execute FRED queries as needed to
;; fill in slots that contain basic property values for that object if
;; not provided by appropriate initargs.
;;
;; slot-unbound methods implement lazy evaluation of slots that are used
;; to contain lists of related fred classes.
;; If such a slot is unbound and the slot is accessed, then FRED queries
;; will be executed to fill in slot values.

;; fred-data-category

(defmethod initialize-instance :after ((self fred-data-category)
                                       &key
                                       &allow-other-keys)
  (with-slots (cat-id cat-name cat-parent cat-notes) self
    (unless (and cat-name cat-parent)
      (destructuring-bind (id name parent-id notes) (fred-category :category-id cat-id)
        (declare (ignore id))
        (setf cat-name name)
        (setf cat-notes notes)
        (setf cat-parent (or (find-category parent-id)
                             (make-instance 'fred-data-category :id parent-id)))))))

(defmethod slot-unbound ((cl (eql (find-class 'fred-data-category)))
                         (self fred-data-category)
                         (slot (eql 'cat-children)))
  (setf (slot-value self 'cat-children) nil)
  (dolist (child-info (fred-category-children :category-id (cat-id self)))
    (destructuring-bind (id name parent-id notes) child-info
      (push (or (find-category id)
                (make-instance 'fred-data-category
                  :id id
                  :name name
                  :notes notes
                  :parent (or (find-category parent-id)
                              (make-instance 'fred-data-category :id parent-id))))
            (slot-value self 'cat-children))))
  (slot-value self 'cat-children))

(defmethod slot-unbound ((cl (eql (find-class 'fred-data-category)))
                         (self fred-data-category)
                         (slot (eql 'cat-series)))
  (setf (slot-value self 'cat-series) nil)
  (dolist (series-info (fred-category-series :category-id (cat-id self)))
    (destructuring-bind (id realtime-start realtime-end title observation-start observation-end
                            frequency frequency-short units units_short seasonal-adjustment
                            seasonal-adjustment-short last-updated popularity notes)
                        series-info
      (declare (ignore realtime-start realtime-end units_short seasonal-adjustment-short))
      (let ((series (or (find-series id)
                        (make-instance 'fred-data-series
                          :id id
                          :title title
                          :start observation-start
                          :end observation-end
                          :freq frequency
                          :short-freq frequency-short
                          :units units
                          :seas-adj seasonal-adjustment
                          :last-update last-updated
                          :popularity popularity
                          :notes notes))))
        (push series (slot-value self 'cat-series)))))
  (slot-value self 'cat-series))

(defmethod slot-unbound ((cl (eql (find-class 'fred-data-category)))
                         (self fred-data-category)
                         (slot (eql 'cat-tags)))
  (setf (slot-value self 'cat-tags) nil)
  (dolist (tag-info (fred-category-tags :category-id (cat-id self)))
    (destructuring-bind (name group-id notes created popularity series-count) tag-info
      (let ((tag (or (find-tag name)
                     (make-instance 'fred-data-tag
                       :name name
                       :group-id group-id
                       :notes notes
                       :created created
                       :popularity popularity
                       :series-count series-count))))
        (push tag (slot-value self 'cat-tags)))))
  (slot-value self 'cat-tags))

(defmethod slot-unbound ((cl (eql (find-class 'fred-data-category)))
                         (self fred-data-category)
                         (slot (eql 'cat-related)))
  (setf (slot-value self 'cat-related) nil)
  (dolist (related-info (fred-category-related :category-id (cat-id self)))
    (destructuring-bind (name group-id notes created popularity series-count) related-info
      (let ((tag (or (find-tag name)
                     (make-instance 'fred-data-tag
                       :name name
                       :group-id group-id
                       :notes notes
                       :created created
                       :popularity popularity
                       :series-count series-count))))
        (push tag (slot-value self 'cat-related)))))
  (slot-value self 'cat-related))

;; fred-data-series

(defmethod initialize-instance :after ((self fred-data-series)
                                       &key
                                       &allow-other-keys)
  (with-slots (series-id series-title series-start-dt series-end-dt series-frequency
                         series-units series-seasonally-adj series-last-update-dt
                         series-popularity series-notes series-transform) self
    (unless series-title
      (destructuring-bind (id realtime-start realtime-end title observation-start
                              observation-end frequency frequency-short units units-short
                              seasonal-adjustment seasonal-adjustment-short last-updated
                              popularity notes)
                          (fred-series :series-id series-id)
        (declare (ignore id realtime-start realtime-end frequency-short units-short
                         seasonal-adjustment))
        (setf series-title title)
        (setf series-start-dt observation-start)
        (setf series-end-dt observation-end)
        (setf series-frequency frequency)
        (setf series-units (concatenate 'string (transform-string series-transform) units))
        (setf series-seasonally-adj seasonal-adjustment-short)
        (setf series-last-update-dt last-updated)
        (setf series-popularity popularity)
        (setf series-notes notes)))))

(defmethod slot-unbound ((cl (eql (find-class 'fred-data-series)))
                         (self fred-data-series)
                         (slot (eql 'series-categories)))
  (setf (slot-value self 'series-categories) nil)
  (dolist (category-info (fred-series-categories :series-id (series-id self)))
    (destructuring-bind (id name parent-id notes) category-info
      (let ((cat (or (find-category id)
                     (make-instance 'fred-data-category
                       :id id
                       :name name
                       :parent (or (find-category parent-id)
                                   (make-instance 'fred-data-category :id parent-id))
                       :notes notes))))
        (push cat (slot-value self 'series-categories)))))
  (slot-value self 'series-categories))

(defmethod slot-unbound ((cl (eql (find-class 'fred-data-series)))
                         (self fred-data-series)
                         (slot (eql 'series-release)))
  (destructuring-bind (id realtime-start realtime-end name press-release link notes)
                      (fred-series-release :series-id (series-id self))
    (declare (ignore realtime-start realtime-end))
    (setf (slot-value self 'series-release)
          (or (find-release id)
              (make-instance 'fred-data-release
                :id id
                :name name
                :press-release press-release
                :link link
                :notes notes)))))

(defmethod slot-unbound ((cl (eql (find-class 'fred-data-series)))
                         (self fred-data-series)
                         (slot (eql 'series-tags)))
  (setf (slot-value self 'series-tags) nil)
  (dolist (tag-info (fred-series-tags :series-id (series-id self)))
    (destructuring-bind (name group-id notes created popularity series-count) tag-info
      (let ((tag (or (find-tag name)
                     (make-instance 'fred-data-tag
                       :name name
                       :group-id group-id
                       :notes notes
                       :created created
                       :popularity popularity
                       :series-count series-count))))
        (push tag (slot-value self 'series-tags)))))
  (slot-value self 'series-tags))

(defmethod slot-unbound ((cl (eql (find-class 'fred-data-series)))
                         (self fred-data-series)
                         (slot (eql 'series-observations)))
  (let* ((obs-info (fred-series-observations :series-id (series-id self)
                                             :observation-start (series-start-dt self)
                                             :units (series-transform self)))
         (obs-values (mapcar #'fourth obs-info)))
    (set-series-observations self obs-values))
   (slot-value self 'series-observations))

(defmethod series-denominations ((self data-series))
  ;; Returns a list of all currency denominations found within the series-units text.
  ;; Returned list contains iso currency codes as keywords. See currency.lisp for codes.
  ;; Most series units will refer to a single denomination, but some series that represent
  ;; ratios may contain more than one.
  (currencies-within-string (series-units self)))

(defmethod series-multipliers ((self data-series))
  ;; Returns a list of all multipliers found within the series-units text.
  ;; Returned list contains integer multipliers as shown in code below.
  ;; Most series units will refer to a single multiplier, but some series that represent
  ;; ratios may contain more than one.
  (do ((wrds (words (series-units self)))
       (found-multipliers nil))
      ((null wrds) (nreverse found-multipliers))
    (let ((mult (some #'(lambda (wrd)
                          (rest (assoc wrd
                                       '(("ones" . 1) ("one" . 1)
                                         ("tens" . 10) ("ten" . 10)
                                         ("hundreds" . 100) ("hundred" . 100)
                                         ("thousands" . 1000) ("thousand" . 1000)
                                         ("millions" . 1000000) ("million" . 1000000)
                                         ("billions" . 1000000000) ("billion" . 1000000000)
                                         ("trillions" . 1000000000000) ("trillion" . 1000000000000)
                                         ("percent" . 100) ("percentage" . 100))
                                       :test #'string-equal)))
                      wrds)))
      (when mult
        (push mult found-multipliers))
      (setf wrds (rest wrds)))))

;; data-series

(defmethod series-observation ((self data-series) obs-date)
  ;; Recall that period values are associated with the first date within the period.
  ;; In most cases what we want to return is a value that represents the period of time
  ;; within which the obs-data resides. This would be the value that represents
  ;; the nearest prior date within the data array.
  ;; series-interpolation-method = :current
  ;;
  ;; Sometimes we would like to use the value at the end of the prior period.
  ;; series-interpolation-method = :prior
  ;;
  ;; Sometimes we would like to use the prior period value if the date is closer to
  ;; the beginning of the perior than the end or the current period value if the date
  ;; is closer to the beginning of the next period.
  ;; series-interpolation-method = :closest
  ;;
  ;; Sometimes we would like to interpolate between the value of the prior
  ;; period and the ending value for period within which the date resides.
  ;; series-interpolation-method = :average
  (with-slots (series-id series-start-dt series-end-dt series-frequency
               series-interpolation-method) self
    (when (or (< obs-date series-start-dt)
              (> obs-date series-end-dt))
      (error "~a is not within the range of observed dates for series ~s"
             (fred-date-string obs-date)
             series-id))
    (multiple-value-bind (prior-period-dt prior-period-indx current-period-dt current-period-indx next-period-dt)
                         (period-indices series-start-dt series-frequency obs-date)
      (declare (ignore prior-period-dt))
      (let ((prior-val (aref (series-observations self) prior-period-indx))
            (current-val (aref (series-observations self) current-period-indx)))
        (case series-interpolation-method
          (:current
           current-val)
          (:prior
           prior-val)
          (:closest
           (if (< (-days obs-date current-period-dt) (-days next-period-dt obs-date))
             prior-val
             current-val))
          (:avg ;; interpolate based on the fraction of the period until obs-date
           (+ prior-val (* (- current-val prior-val)
                           (/ (-days obs-date current-period-dt) (-days next-period-dt current-period-dt))))))))))

;; derived-data-series

(defmethod initialize-instance :after ((self derived-data-series)
                                       &key id args freq units all start end
                                       &allow-other-keys)
  (unless id
    (setf (series-id self)
          (do* ((arg-ids (mapcar #'series-id args))
                (indx 0
                      (1+ indx))
                (new-id (format nil "DDS~{_~a~}" arg-ids)
                        (format nil "DDS~{_~a~}-~s" arg-ids indx)))
               ((not (gethash new-id *all-series*)) new-id))))
  (unless freq
    (setf (series-frequency self) (series-frequency (first args))))
  (unless units
    (setf (series-units self) (series-units (first args))))
  (unless (plusp start)
    (setf (series-start-dt self) (apply #'max (mapcar #'series-start-dt args))))
  (unless (plusp end)
    (setf (series-end-dt self) (apply #'min (mapcar #'series-end-dt args))))
  (when (and (not (slot-boundp self 'series-observations)) all)
    ;; transform all series observations at init time
    ;; transform-func will be applied to all args (which are data-series) directly
    (set-series-observations self
                             (apply (dds-transform-func self)
                                    (dds-transform-args self)))))

(defmethod series-observation ((self derived-data-series) obs-date)
  (if (and (slot-boundp self 'series-observations) (series-observations self))
      (call-next-method self obs-date)
      (apply (dds-transform-func self) (mapcar #'(lambda (arg)
                                                   (series-observation arg obs-date))
                                               (dds-transform-args self)))))

;; fred-data-release

(defmethod initialize-instance :after ((self fred-data-release)
                                       &key
                                       &allow-other-keys)
  (with-slots (release-id release-name release-press-release release-link release-notes) self
    (unless release-name
      (destructuring-bind (id realtime-start realtime-end name press-release link notes)
                          (fred-release :release-id release-id)
        (declare (ignore id realtime-start realtime-end))
        (setf release-name name)
        (setf release-press-release press-release)
        (setf release-link link)
        (setf release-notes notes)))))

(defmethod slot-unbound ((cl (eql (find-class 'fred-data-release)))
                         (self fred-data-release)
                         (slot (eql 'release-dates)))
  (setf (release-dates self)
        (mapcar #'first (fred-release-dates :release-id (release-id self)))))

(defmethod slot-unbound ((cl (eql (find-class 'fred-data-release)))
                         (self fred-data-release)
                         (slot (eql 'release-series)))
  (setf (release-series self) nil)
  (dolist (series-info (fred-release-series :release-id (release-id self)))
    (destructuring-bind (id realtime-start realtime-end title observation-start observation-end
                            frequency frequency-short units units_short seasonal-adjustment
                            seasonal-adjustment-short last-updated popularity notes)
                        series-info
      (declare (ignore realtime-start realtime-end units_short seasonal-adjustment))
      (let ((series (or (find-series id)
                        (make-instance 'fred-data-series
                          :id id
                          :title title
                          :start observation-start
                          :end observation-end
                          :freq frequency
                          :short-freq frequency-short
                          :units units
                          :seas-adj seasonal-adjustment-short
                          :last-update last-updated
                          :popularity popularity
                          :notes notes))))
        (push series (slot-value self 'release-series)))))
  (slot-value self 'release-series))

(defmethod slot-unbound ((cl (eql (find-class 'fred-data-release)))
                         (self fred-data-release)
                         (slot (eql 'release-sources)))
  (setf (release-sources self) nil)
  (dolist (source-info (fred-release-sources :release-id (release-id self)))
    (destructuring-bind (id realtime-start realtime-end name link notes)
                        source-info
      (declare (ignore realtime-start realtime-end))
      (let ((source (or (find-source id)
                        (make-instance 'fred-data-source
                          :id id
                          :name name
                          :link link
                          :notes notes))))
        (push source (slot-value self 'release-sources)))))
  (slot-value self 'release-sources))

(defmethod slot-unbound ((cl (eql (find-class 'fred-data-release)))
                         (self fred-data-release)
                         (slot (eql 'release-tags)))
  (setf (release-tags self) nil)
  (dolist (name (mapcar #'first (fred-release-tags :release-id (release-id self))))
    (let  ((tag (or (find-tag name)
                    (make-instance 'fred-data-tag
                      ;; we don't use all info here because the series-count returned
                      ;; by this query is the number of series associated with release
                      ;; which contain the tag rather than the total number of series
                      ;; which contain the tag. So we'll let the initialize-instance
                      ;; method make another query that returns the correct value.
                      :name name))))
      (push tag (slot-value self 'release-tags))))
  (slot-value self 'release-tags))

;; fred-data-source

(defmethod initialize-instance :after ((self fred-data-source)
                                       &key
                                       &allow-other-keys)
  (with-slots (source-id source-name source-link source-notes) self
    (unless source-name
      (destructuring-bind (id realtime-start realtime-end name link notes)
                          (fred-source :source-id (source-id self))
        (declare (ignore id realtime-start realtime-end))
        (setf source-name name)
        (setf source-link link)
        (setf source-notes notes)))))

(defmethod slot-unbound ((cl (eql (find-class 'fred-data-source)))
                         (self fred-data-source)
                         (slot (eql 'source-releases)))
  (setf (slot-value self 'source-releases) nil)
  (dolist (release-info (fred-source-releases :source-id (source-id self)))
    (destructuring-bind (id realtime-start realtime-end name press-release link notes)
                        release-info
      (declare (ignore realtime-start realtime-end))
      (let ((release (or (find-release id)
                         (make-instance 'fred-data-release
                           :id id
                           :name name
                           :press-release press-release
                           :link link
                           :notes notes))))
        (push release (slot-value self 'source-releases)))))
  (slot-value self 'source-releases))

;; fred-data-tag

(defmethod initialize-instance :after ((self fred-data-tag)
                                       &key
                                       &allow-other-keys)
  (with-slots (tag-name tag-group-id tag-notes tag-created tag-popularity tag-series-count tag-group) self
    (unless tag-group-id
      (destructuring-bind (name group-id notes created popularity series-count)
                          (first (fred-tags :tag-names (list tag-name)))
        (declare (ignore name))
        (setf tag-group-id group-id)
        (setf tag-notes notes)
        (setf tag-created created)
        (setf tag-popularity popularity)
        (setf tag-series-count series-count)))
    (setf tag-group (or (find-tag-group tag-group-id)
                        (make-instance 'fred-data-tag-group :id tag-group-id)))
    (push self (tgroup-tags tag-group))))

(defmethod slot-unbound ((cl (eql (find-class 'fred-data-tag)))
                         (self fred-data-tag)
                         (slot (eql 'tag-series)))
  (setf (slot-value self 'tag-series) nil)
  (dolist (series-info (fred-tags-series :tag-names (list (tag-name self))))
    (destructuring-bind (id realtime-start realtime-end title observation-start observation-end
                            frequency frequency-short units units_short seasonal-adjustment
                            seasonal-adjustment-short last-updated popularity notes)
                        series-info
      (declare (ignore realtime-start realtime-end units_short seasonal-adjustment))
      (let ((series (or (find-series id)
                        (make-instance 'fred-data-series
                          :id id
                          :title title
                          :start observation-start
                          :end observation-end
                          :freq frequency
                          :short-freq frequency-short
                          :units units
                          :seas-adj seasonal-adjustment-short
                          :last-update last-updated
                          :popularity popularity
                          :notes notes))))
        (push series (slot-value self 'tag-series)))))
  (slot-value self 'tag-series))

;; fred-data-tag-group

(defmethod slot-unbound ((cl (eql (find-class 'fred-data-tag-group)))
                         (self fred-data-tag-group)
                         (slot (eql 'tgroup-tags)))
  (setf (tgroup-tags self) nil)
  (dolist (tag-info (fred-tags :tag-group-id (tgroup-id self)))
    (destructuring-bind (name group-id notes created popularity series-count)
                        tag-info
      (let  ((tag (or (find-tag name)
                      (make-instance 'fred-data-tag
                        :name name
                        :group-id group-id
                        :notes notes
                        :created created
                        :popularity popularity
                        :series-count series-count))))
        (push tag (slot-value self 'tgroup-tags)))))
  (slot-value self 'tgroup-tags))

;;;;;;;;;;;;;;;;;;;;;;;;;;;;;;;;;;;;;;;;;;;;;;;;;;;;;;;;;;;;;;;;;;
;; FRED API functions

;; Query and response manipulation functions

#|
The xml parser being used will transform:

<token>
</token>

into

(:|token| "
")

i.e. a list that contains as its second element a string containing a single
linefeed character. That might be valid for some sorts of XML structures, but for
what we get from FRED we will just remove those strings.

|#

(defun fred-query (query-string key-value-alist)
  (or *fred-api-key*
      (initialize-fred)
      (error "FRED API key not initialized. Call initialize-fred with api key as the argument or\
 create API_Key.txt containing key as quoted string in home directory"))
<<<<<<< HEAD
  (let* ((result (parse-xml-string 
=======
  (let* ((result (parse-xml-string
>>>>>>> 928814d5
                  (http-request (concatenate 'string "https://api.stlouisfed.org/fred/" query-string)
                                :parameters (acons "api_key" *fred-api-key* key-value-alist))))
         (first-obj (xml-form-tag result))
         (error-info  (and (listp first-obj)
                           (eq (xml-form-tag first-obj) :|error|)
                           (fifth first-obj))))
    (when error-info
      (error error-info))
    (remove-lf-strs result)))

(defun fred-string-to-num (str)
  ;; It appears that fred sometimes returns "." for values if it doesn't have a number to return
  ;; We will convert that to 0 in the absence of anything better
  (if (string= str ".")
      0.0
      (read-from-string str nil 0)))

(defun fred-int-string (int)
  (typecase int
    (string
     int)
    (integer
     (format nil "~s" int))
    (t
     (error "~s is not a valid integer argument" int))))

(defun param-string (ps)
  ;; Turns ps into a string if it is a keyword symbol
  (typecase ps
    (string ps)
    (keyword (substitute #\_ #\- (string-downcase (symbol-name ps))))
    (boolean (if ps "true" "false"))
    (t (error "~s is not a valid keyword or string" ps))))

(defun fred-date-string (dt)
  (typecase dt
    (string
     dt)
    (integer
     (string-intl-date dt))
    (t
     (error "~s is not a valid date argument" dt))))

(defun units-string (units)
  ;; lin = no transformation,
  ;; chg = change from previous value
  ;; ch1 = change from year ago
  ;; pch = % change from previous value
  ;; pc1 = % change from year ago
  ;; pca = compounded annual rate of change
  ;; cch = continuously compounded rate of change
  ;; cca = continuously compounded annual rate of change
  ;; log = natural log
  ;; see http://alfred.stlouisfed.org/help#growth_formulas for unit transformation formulas
  (or (find (param-string units)
            '("lin" "chg" "ch1" "pch" "pc1" "pca" "cch" "cca" "log")
            :test #'string=)
      (error "~s is not a valid units keyword or string" units)))

(defun transform-string (transform-key)
  (or (rest (assoc transform-key
                   '((:lin . "")
                     (:chg . "change of ")
                     (:ch1 . "change from previous year of ")
                     (:pch . "% change of ")
                     (:pc1 . "% change from previous year of ")
                     (:pca . "compounded annual rate of change of ")
                     (:cch . "continuously compounded rate of change of ")
                     (:cca . "continuously compounded annual rate of change of ")
                     (:log . "natural log of "))))
      ""))

(defun search-type-string (stype)
  (or (find (param-string stype) '("full_text" "series_id") :test #'string=)
      (error "~s is not a valid search-type keyword or string" stype)))

(defun series-order-by-string (ob)
  (or (find (param-string ob)
            '("search_rank" "series_id" "title" "units" "frequency" "seasonal_adjustment"
              "realime_start" "realtime_end" "last_updated" "observation_start"
              "observation_end" "popularity")
            :test #'string=)
      (error "~s is not a valid search-type keyword or string" ob)))

(defun tag-order-by-string (ob)
  (or (find (param-string ob)
            '("series_count" "popularity" "created" "name" "group_id")
            :test #'string=)
      (error "~s is not a valid tag-order keyword or string" ob)))

(defun release-order-by-string (ob)
  (or (find (param-string ob)
            '("release_id" "name" "press_release" "realtime_start" "realtime_end")
            :test #'string=)
      (error "~s is not a valid release-order keyword or string" ob)))

(defun sort-order-string (so)
  ;; asc = ascending
  ;; desc = descending
  (or (find (param-string so) '("asc" "desc") :test #'string=)
      (error "~s is not a valid sort-order keyword or string" so)))

(defun frequency-string (freq)
  ;; Must be a string or keyword from the list below.
  ;; d = daily, w = weekly, bw = bi-weekly, m = monthly, q = quarterly, sa = semi-annually, a = annually
  ;; weX = week ending on day X, bwX = bi-weekly ending on day X.
  (or (find (param-string freq)
            '("d" "w" "bw" "m" "q" "sa" "a" "wef" "weth" "wew" "wetu" "wem" "wesu" "wesa" "bwew" "bwem")
            :test #'string=)
      (error "~s is not a valid frequency string or keyword" freq)))

(defun aggregation-string (agg)
  ;; Must be a string or keyword from the list below
  ;; avg = average, sum = sum, eop = end of period
   (or (find (param-string agg)
            '("avg" "sum" "eop")
            :test #'string=)
      (error "~s is not a valid aggregation method string or keyword" agg)))

(defun filter-var-string (fv)
  (or (find (param-string fv)
            '("frequency" "units" "seasonal_adjustment")
            :test #'string=)
      (error "~s is not a valid filter-variable keyword or string" fv)))

(defun tag-group-id-string (tg)
  ;; freq = frequency, gen = general or concept, geo = geography, geot = geography type
  ;; rls = release, seas = seasonal adjustment, src = source
  (or (find (param-string tg)
            '("freq" "gen" "geo" "geot" "rls" "seas" "src")
            :test #'string=)
      (error "~s is not a valid tag-group-id keyword or string" tg)))

(defun geo-string (gs)
  (or (find (param-string gs)
            '("macro" "regional" "all")
            :test #'string=)
      (error "~s is not a valid geographic parameter string or keyword" gs)))

(defun list-non-nil (&rest items)
  (delete nil items))

(defun xml-assoc (key xml-struct)
  ;; Return value immediately following key in xml-struct
  ;; If not found return an empty string which can maybe be translated into some reasonable default
  (let ((pos (position key xml-struct)))
    (if pos
      (nth (1+ pos) xml-struct)
      "")))

;; Utility functions for parsing xml forms that represent returned FRED data

(setf (symbol-function 'xml-form-tag) #'first)
(setf (symbol-function 'xml-form-body) #'rest)

(defmacro parse-body-tags (xml-form parse-func)
  ;; xml-form is a response from a FRED query that is known to provide
  ;; a list of xml forms as the body of the response. In most cases the
  ;; tag of that form is itself a form that provides the information we
  ;; are looking to extract and this function returns a list of tuples
  ;; (lists) that contain the data extracted by the parse-func provided.
  `(mapcar #'(lambda (body-form)
               (,parse-func (xml-form-tag body-form)))
           (xml-form-body ,xml-form)))

(defmacro parse-body (xml-form parse-func)
  ;; xml-form is a response from a FRED query that is known to provide
  ;; a list of xml forms as the body of the response. The parse-func
  ;; is called on each body form of the xml-form
  `(mapcar (function ,parse-func) (xml-form-body ,xml-form)))

(defun parse-category-tag (tag)
  ;; Returns a list: (id name parent-id notes)
   (list (xml-assoc :|id| tag)
         (xml-assoc :|name| tag)
         (xml-assoc :|parent_id| tag)
         (xml-assoc :|notes| tag)))

(defun parse-series-tag (tag)
  ;; Returns a list:
  ;; (id realtime-start realtime-end title observation-start observation-end frequency
  ;;   frequency-short units units-short seasonal-adjustment seasonal-adjustment-short
  ;;   last-updated popularity notes)
  (list (xml-assoc :|id| tag)
        (intl-string-to-date (xml-assoc :|realtime_start| tag))
        (intl-string-to-date (xml-assoc :|realtime_end| tag))
        (xml-assoc :|title| tag)
        (intl-string-to-date (xml-assoc :|observation_start| tag))
        (intl-string-to-date (xml-assoc :|observation_end| tag))
        (fred-string-to-freq-key (xml-assoc :|frequency| tag))
        (fred-string-to-key (xml-assoc :|frequency_short| tag))
        (xml-assoc :|units| tag)
        (xml-assoc :|units_short| tag)
        (xml-assoc :|seasonal_adjustment| tag)
        (fred-string-to-key (xml-assoc :|seasonal_adjustment_short| tag))
        (intl-string-to-date (xml-assoc :|last_updated| tag))
        (fred-string-to-num (xml-assoc :|popularity| tag))
        (xml-assoc :|notes| tag)))

(defun parse-tag-tag (tag)
  ;; Returns a list:
  ;; (name group-id notes created popularity series-count)
   (list (xml-assoc :|name| tag)
         (xml-assoc :|group_id| tag)
         (xml-assoc :|notes| tag)
         (intl-string-to-date (xml-assoc :|created| tag))
         (fred-string-to-num (xml-assoc :|popularity| tag))
         (fred-string-to-num (xml-assoc :|series_count| tag))))

(defun parse-release-tag (tag)
  ;; Returns a list:
  ;; (id realtime-start realtime-end name press-release link notes)
  (list (xml-assoc :|id| tag)
        (intl-string-to-date (xml-assoc :|realtime_start| tag))
        (intl-string-to-date (xml-assoc :|realtime_end| tag))
        (xml-assoc :|name| tag)
        (xml-assoc :|press_release| tag)
        (xml-assoc :|link| tag)
        (xml-assoc :|notes| tag)))

(defun parse-release-date-form (xml-form)
  ;; Returns a list:
  ;; (date release-id release-name release-last-updated)
  ;; release-last-updated will be nil unless query asked for dates for which no data was released
  (let ((tag (xml-form-tag xml-form)))
    (list (intl-string-to-date (first (xml-form-body xml-form)))
          (xml-assoc :|release_id| tag)
          (xml-assoc :|release_name| tag)
          (xml-assoc :|release-last-updated| tag))))

(defun parse-vintage-date-form (xml-form)
  ;; Returns a single lisp date value
  (intl-string-to-date (first (xml-form-body xml-form))))

(defun parse-source-tag (tag)
  ;; Returns a list:
  ;; (id realtime-start realtime-end name link notes)
  (list (xml-assoc :|id| tag)
        (intl-string-to-date (xml-assoc :|realtime_start| tag))
        (intl-string-to-date (xml-assoc :|realtime_end| tag))
        (xml-assoc :|name| tag)
        (xml-assoc :|link| tag)
        (xml-assoc :|notes| tag)))

(defun parse-observation-tag (tag)
  ;; Returns a list:
  ;; (realtime-start realtime-end date value)
  (list (intl-string-to-date (xml-assoc :|realtime_start| tag))
        (intl-string-to-date (xml-assoc :|realtime_end| tag))
        (intl-string-to-date (xml-assoc :|date| tag))
        (fred-string-to-num (xml-assoc :|value| tag))))

;; Below are the actual FRED queries and transformation of response into a list of values.
;; Probably the best way to use these functions is by calling them as the expression evaluated
;; to determine parameter values for a destructuring-bind call. See examples elsewhere in this file.
;; The query parameters are passed back in the tag of the xml form returned by all FRED api functions.
;; Those are typically not needed, but are passed back (as a lisp list) as the second
;; value returned from each fred-... function in case some developer wishes to know what default
;; parameters were used by the query.

;; Category Functions

(defun fred-category (&key (category-id "0"))
  ;; fred/category - Get a category.
  (let ((response (fred-query "category" (list (cons "category_id" category-id)))))
    (values (parse-category-tag (xml-form-tag (second response)))
            (xml-form-tag response))))

(defun fred-category-children (&key (category-id "0")
                                    (realtime-start nil)
                                    (realtime-end nil))
  ;; fred/category/children - Get the child categories for a specified parent category.
  (let* ((category-id-cons
          (cons "category_id" category-id))
         (rt-start-cons (and realtime-start
                             (cons "realtime_start" (fred-date-string realtime-start))))
         (rt-end-cons (and realtime-end
                           (cons "realtime_end" (fred-date-string realtime-end))))
         (response (fred-query "category/children"
                               (list-non-nil category-id-cons
                                             rt-start-cons
                                             rt-end-cons))))
    (values (parse-body-tags response parse-category-tag)
            (xml-form-tag response))))

(defun fred-category-related (&key (category-id "0")
                                   (realtime-start nil)
                                   (realtime-end nil))
  ;; fred/category/related - Get the related categories for a category.
  (let* ((category-id-cons
          (cons "category_id" category-id))
         (rt-start-cons (and realtime-start
                             (cons "realtime_start" (fred-date-string realtime-start))))
         (rt-end-cons (and realtime-end
                           (cons "realtime_end" (fred-date-string realtime-end))))
         (response (fred-query "category/related"
                               (list-non-nil category-id-cons
                                             rt-start-cons
                                             rt-end-cons))))
    (values (parse-body-tags response parse-category-tag)
            (xml-form-tag response))))

(defun fred-category-series (&key (category-id "0")
                                  (realtime-start nil)
                                  (realtime-end nil)
                                  (limit nil)
                                  (offset nil)
                                  (order-by nil)
                                  (sort-order nil)
                                  (filter-variable nil)
                                  (filter-value nil)
                                  (tag-names nil))
  ;; fred/category/series - Get the series in a category.
  (let* ((category-id-cons (cons "category_id" category-id))
         (rt-start-cons (and realtime-start
                             (cons "realtime_start" (fred-date-string realtime-start))))
         (rt-end-cons (and realtime-end
                           (cons "realtime_end" (fred-date-string realtime-end))))
         (limit-cons (and limit
                          (cons "limit" (fred-int-string limit))))
         (offset-cons (and offset
                           (cons "offset" (fred-int-string offset))))
         (order-by-cons (and order-by
                             (cons "order_by" (series-order-by-string order-by))))
         (sorder-cons (and sort-order
                           (cons "sort_order" (sort-order-string sort-order))))
         (fvar-cons (and filter-variable
                         (cons "filter_variable" (filter-var-string filter-variable))))
         (fval-cons (and filter-value
                         (cons "filter_value" (param-string filter-value))))
         (tag-names-cons (and tag-names
                              (cons "tag_names" (conjoin-strings-for-query tag-names))))
         (response (fred-query "category/series"
                               (list-non-nil category-id-cons
                                             rt-start-cons
                                             rt-end-cons
                                             limit-cons
                                             offset-cons
                                             order-by-cons
                                             sorder-cons
                                             fvar-cons
                                             fval-cons
                                             tag-names-cons))))
    (values (parse-body-tags response parse-series-tag)
            (xml-form-tag response))))

(defun fred-category-tags (&key (category-id "0")
                                (realtime-start nil)
                                (realtime-end nil)
                                (tag-names nil)
                                (tag-group-id nil)
                                (search-text nil)
                                (limit nil)
                                (offset nil)
                                (order-by nil)
                                (sort-order nil))
  ;; fred/category/tags - Get the tags for a category.
  (let* ((category-id-cons (cons "category_id" category-id))
         (rt-start-cons (and realtime-start
                             (cons "realtime_start" (fred-date-string realtime-start))))
         (rt-end-cons (and realtime-end
                           (cons "realtime_end" (fred-date-string realtime-end))))
         (tag-names-cons (and tag-names
                              (cons "tag_names" (conjoin-strings-for-query tag-names))))
         (tag-group-id-cons (and tag-group-id
                                 (cons "tag_group_id" (tag-group-id-string tag-group-id))))
         (stext-cons (and search-text
                          (cons "search_text" (conjoin-search-strings search-text))))
         (limit-cons (and limit
                          (cons "limit" (fred-int-string limit))))
         (offset-cons (and offset
                           (cons "offset" (fred-int-string offset))))
         (order-by-cons (and order-by
                             (cons "order_by" (tag-order-by-string order-by))))
         (sorder-cons (and sort-order
                           (cons "sort_order" (sort-order-string sort-order))))
         (response (fred-query "category/tags"
                               (list-non-nil category-id-cons
                                             rt-start-cons
                                             rt-end-cons
                                             tag-names-cons
                                             tag-group-id-cons
                                             stext-cons
                                             limit-cons
                                             offset-cons
                                             order-by-cons
                                             sorder-cons))))
    (values (parse-body-tags response parse-tag-tag)
            (xml-form-tag response))))

(defun fred-category-related-tags (&key (category-id "0")
                                        (tag-names '("annual"))
                                        (realtime-start nil)
                                        (realtime-end nil)
                                        (tag-group-id nil)
                                        (search-text nil)
                                        (limit nil)
                                        (offset nil)
                                        (order-by nil)
                                        (sort-order nil))
  ;; fred/category/related_tags - Get the related tags for a category.
  ;; Find all tags that are associated with any series in the category that also contains
  ;; all of the tags specified in the tag-names parameter.
  (let* ((category-id-cons (cons "category_id" category-id))
         (tag-names-cons (cons "tag_names" (conjoin-strings-for-query tag-names)))
         (rt-start-cons (and realtime-start
                             (cons "realtime_start" (fred-date-string realtime-start))))
         (rt-end-cons (and realtime-end
                           (cons "realtime_end" (fred-date-string realtime-end))))
         (tag-group-id-cons (and tag-group-id
                                 (cons "tag_group_id" (tag-group-id-string tag-group-id))))
         (stext-cons (and search-text
                          (cons "search_text" (conjoin-search-strings search-text))))
         (limit-cons (and limit
                          (cons "limit" (fred-int-string limit))))
         (offset-cons (and offset
                           (cons "offset" (fred-int-string offset))))
         (order-by-cons (and order-by
                             (cons "order_by" (tag-order-by-string order-by))))
         (sorder-cons (and sort-order
                           (cons "sort_order" (sort-order-string sort-order))))
         (response (fred-query "category/related_tags"
                               (list-non-nil category-id-cons
                                             tag-names-cons
                                             rt-start-cons
                                             rt-end-cons
                                             tag-group-id-cons
                                             stext-cons
                                             limit-cons
                                             offset-cons
                                             order-by-cons
                                             sorder-cons))))
    (values (parse-body-tags response parse-tag-tag)
            (xml-form-tag response))))

;; Release Functions

(defun fred-releases ()
  ;; fred/releases - Get all releases of economic data.
  (let ((response (fred-query "releases" nil)))
    (values (parse-body-tags response parse-release-tag)
            (xml-form-tag response))))

(defun fred-releases-dates (&key (realtime-start nil)
                                 (realtime-end nil)
                                 (limit nil)
                                 (offset nil)
                                 (order-by nil)
                                 (sort-order nil)
                                 (include-release-dates-with-no-data nil ird-provided))
  ;; fred/releases/dates - Get release dates for all releases of economic data.
  (let* ((rts-cons (and realtime-start
                        (cons "realtime_start" (fred-date-string realtime-start))))
         (rte-cons (and realtime-end
                        (cons "realtime_end" (fred-date-string realtime-end))))
         (limit-cons (and limit
                          (cons "limit" (fred-int-string limit))))
         (offset-cons (and offset
                           (cons "offset" (fred-int-string offset))))
         (order-by-cons (and order-by
                             (cons "order_by" (tag-order-by-string order-by))))
         (sorder-cons (and sort-order
                           (cons "sort_order" (sort-order-string sort-order))))
         (irdwnd-cons (if ird-provided ;; need this because nil is a valid value for this parameter
                          (cons "include_release_dates_with_no_data" (param-string include-release-dates-with-no-data))))
         (response (fred-query "releases/dates"
                               (list-non-nil rts-cons
                                             rte-cons
                                             limit-cons
                                             offset-cons
                                             order-by-cons
                                             sorder-cons
                                             irdwnd-cons))))
    (values (parse-body response parse-release-date-form)
            (xml-form-tag response))))

(defun fred-release (&key (release-id "0")
                          (realtime-start nil)
                          (realtime-end nil))
  ;; fred/release - Get a release of economic data.
  (let* ((release-id-cons (cons "release_id" release-id))
         (rts-cons (and realtime-start
                        (cons "realtime_start" (fred-date-string realtime-start))))
         (rte-cons (and realtime-end
                        (cons "realtime_end" (fred-date-string realtime-end))))
         (response (fred-query "release"
                               (list-non-nil release-id-cons
                                             rts-cons
                                             rte-cons))))
    (values (parse-release-tag (xml-form-tag (second response))) ;; second is short-hand for (first (xml-form-body ...))
            (xml-form-tag response))))

(defun fred-release-dates (&key (release-id "0")
                                (realtime-start nil)
                                (realtime-end nil)
                                (limit nil)
                                (offset nil)
                                (order-by nil)
                                (sort-order nil)
                                (include-release-dates-with-no-data nil ird-provided))
  ;; fred/release/dates - Get release dates for a release of economic data.
  (let* ((release-id-cons (cons "release_id" release-id))
         (rts-cons (and realtime-start
                        (cons "realtime_start" (fred-date-string realtime-start))))
         (rte-cons (and realtime-end
                        (cons "realtime_end" (fred-date-string realtime-end))))
         (limit-cons (and limit
                          (cons "limit" (fred-int-string limit))))
         (offset-cons (and offset
                           (cons "offset" (fred-int-string offset))))
         (order-by-cons (and order-by
                             (cons "order_by" (tag-order-by-string order-by))))
         (sorder-cons (and sort-order
                           (cons "sort_order" (sort-order-string sort-order))))
         (irdwnd-cons (if ird-provided
                          (cons "include_release_dates_with_no_data" (param-string include-release-dates-with-no-data))))
         (response (fred-query "release/dates"
                               (list-non-nil release-id-cons
                                             rts-cons
                                             rte-cons
                                             limit-cons
                                             offset-cons
                                             order-by-cons
                                             sorder-cons
                                             irdwnd-cons))))
    (values (parse-body response parse-release-date-form)
            (xml-form-tag response))))

(defun fred-release-series (&key (release-id "0")
                                 (realtime-start nil)
                                 (realtime-end nil)
                                 (limit nil)
                                 (offset nil)
                                 (order-by nil)
                                 (sort-order nil)
                                 (filter-variable nil)
                                 (filter-value nil)
                                 (tag-names nil))
  ;; fred/release/series - Get the series on a release of economic data.
  (let* ((release-id-cons (cons "release_id" release-id))
         (rt-start-cons (and realtime-start
                             (cons "realtime_start" (fred-date-string realtime-start))))
         (rt-end-cons (and realtime-end
                           (cons "realtime_end" (fred-date-string realtime-end))))
         (limit-cons (and limit
                          (cons "limit" (fred-int-string limit))))
         (offset-cons (and offset
                           (cons "offset" (fred-int-string offset))))
         (order-by-cons (and order-by
                             (cons "order_by" (series-order-by-string order-by))))
         (sorder-cons (and sort-order
                           (cons "sort_order" (sort-order-string sort-order))))
         (fvar-cons (and filter-variable
                         (cons "filter_variable" (filter-var-string filter-variable))))
         (fval-cons (and filter-value
                         (cons "filter_value" (param-string filter-value))))
         (tag-names-cons (and tag-names
                              (cons "tag_names" (conjoin-strings-for-query tag-names))))
         (response (fred-query "release/series"
                               (list-non-nil release-id-cons
                                             rt-start-cons
                                             rt-end-cons
                                             limit-cons
                                             offset-cons
                                             order-by-cons
                                             sorder-cons
                                             fvar-cons
                                             fval-cons
                                             tag-names-cons))))
    (values (parse-body-tags response parse-series-tag)
            (xml-form-tag response))))

(defun fred-release-sources (&key (release-id "0")
                                  (realtime-start nil)
                                  (realtime-end nil))
  ;; fred/release/sources - Get the sources for a release of economic data.
  (let* ((release-id-cons (cons "release_id" release-id))
         (rt-start-cons (and realtime-start
                             (cons "realtime_start" (fred-date-string realtime-start))))
         (rt-end-cons (and realtime-end
                           (cons "realtime_end" (fred-date-string realtime-end))))
         (response (fred-query "release/sources"
                               (list-non-nil release-id-cons
                                             rt-start-cons
                                             rt-end-cons))))
    (values (parse-body-tags response parse-source-tag)
            (xml-form-tag response))))

(defun fred-release-tags (&key (release-id "0")
                               (realtime-start nil)
                               (realtime-end nil)
                               (tag-names nil)
                               (tag-group-id nil)
                               (search-text nil)
                               (limit nil)
                               (offset nil)
                               (order-by nil)
                               (sort-order nil))
  ;; fred/release/tags - Get the tags for a release.
  ;; Be careful about the series-count value that is returned for each tag. It represents the number
  ;; of SERIES ASSOCIATED WITH THIS RELEASE that have that tag (rather than the overall number of
  ;; series that contain the tag.
  (let* ((release-id-cons (cons "release_id" release-id))
         (rt-start-cons (and realtime-start
                             (cons "realtime_start" (fred-date-string realtime-start))))
         (rt-end-cons (and realtime-end
                           (cons "realtime_end" (fred-date-string realtime-end))))
         (tag-names-cons (and tag-names
                              (cons "tag_names" (conjoin-strings-for-query tag-names))))
         (tag-group-id-cons (and tag-group-id
                                 (cons "tag_group_id" (tag-group-id-string tag-group-id))))
         (stext-cons (and search-text
                          (cons "search_text" (conjoin-search-strings search-text))))
         (limit-cons (and limit
                          (cons "limit" (fred-int-string limit))))
         (offset-cons (and offset
                           (cons "offset" (fred-int-string offset))))
         (order-by-cons (and order-by
                             (cons "order_by" (tag-order-by-string order-by))))
         (sorder-cons (and sort-order
                           (cons "sort_order" (sort-order-string sort-order))))
         (response (fred-query "release/tags"
                               (list-non-nil release-id-cons
                                             rt-start-cons
                                             rt-end-cons
                                             tag-names-cons
                                             tag-group-id-cons
                                             stext-cons
                                             limit-cons
                                             offset-cons
                                             order-by-cons
                                             sorder-cons))))
    (values (parse-body-tags response parse-tag-tag)
            (xml-form-tag response))))

(defun fred-release-related-tags (&key (release-id "0")
                                       (tag-names '("annual"))
                                       (realtime-start nil)
                                       (realtime-end nil)
                                       (tag-group-id nil)
                                       (search-text nil)
                                       (limit nil)
                                       (offset nil)
                                       (order-by nil)
                                       (sort-order nil))
  ;; fred/release/related_tags - Get the related tags for a release.
  (let* ((release-id-cons (cons "release_id" release-id))
         (tag-names-cons (cons "tag_names" (conjoin-strings-for-query tag-names)))
         (rt-start-cons (and realtime-start
                             (cons "realtime_start" (fred-date-string realtime-start))))
         (rt-end-cons (and realtime-end
                           (cons "realtime_end" (fred-date-string realtime-end))))
         (tag-group-id-cons (and tag-group-id
                                 (cons "tag_group_id" (tag-group-id-string tag-group-id))))
         (stext-cons (and search-text
                          (cons "search_text" (conjoin-search-strings search-text))))
         (limit-cons (and limit
                          (cons "limit" (fred-int-string limit))))
         (offset-cons (and offset
                           (cons "offset" (fred-int-string offset))))
         (order-by-cons (and order-by
                             (cons "order_by" (tag-order-by-string order-by))))
         (sorder-cons (and sort-order
                           (cons "sort_order" (sort-order-string sort-order))))
         (response (fred-query "release/related_tags"
                               (list-non-nil release-id-cons
                                             tag-names-cons
                                             rt-start-cons
                                             rt-end-cons
                                             tag-group-id-cons
                                             stext-cons
                                             limit-cons
                                             offset-cons
                                             order-by-cons
                                             sorder-cons))))
    (values (parse-body-tags response parse-tag-tag)
            (xml-form-tag response))))

;; Series Functions

(defun fred-series (&key series-id
                         (realtime-start nil)
                         (realtime-end nil))
  ;; fred/series - Get an economic data series.
  (let* ((series-id-cons (cons "series_id" (string series-id)))
         (rts-cons (and realtime-start
                        (cons "realtime_start" (fred-date-string realtime-start))))
         (rte-cons (and realtime-end
                        (cons "realtime_end" (fred-date-string realtime-end))))
         (response (fred-query "series"
                               (list-non-nil series-id-cons
                                             rts-cons
                                             rte-cons))))
    (values (parse-series-tag (xml-form-tag (second response)))
            (xml-form-tag response))))

(defun fred-series-categories (&key series-id
                                    (realtime-start nil)
                                    (realtime-end nil))
  ;; fred/series/categories - Get the categories for an economic data series.
  (let* ((series-id-cons (cons "series_id" (string series-id)))
         (rts-cons (and realtime-start
                        (cons "realtime_start" (fred-date-string realtime-start))))
         (rte-cons (and realtime-end
                        (cons "realtime_end" (fred-date-string realtime-end))))
         (response (fred-query "series/categories"
                               (list-non-nil series-id-cons
                                             rts-cons
                                             rte-cons))))
    (values (parse-body-tags response parse-category-tag)
            (xml-form-tag response))))

(defun fred-series-observations (&key series-id
                                      (realtime-start nil)
                                      (realtime-end nil)
                                      (limit nil)
                                      (offset nil)
                                      (sort-order nil)
                                      (observation-start nil)
                                      (observation-end nil)
                                      (units nil)
                                      (frequency nil)
                                      (aggregation-method nil)
                                      (output-type nil)
                                      (vintage-dates nil))
  ;; fred/series/observations - Get the observations or data values for an economic data series.
  (let* ((series-id-cons (cons "series_id" (string series-id)))
         (rts-cons (and realtime-start
                        (cons "realtime_start" (fred-date-string realtime-start))))
         (rte-cons (and realtime-end
                        (cons "realtime_end" (fred-date-string realtime-end))))
         (limit-cons (and limit
                          (cons "limit" (fred-int-string limit))))
         (offset-cons (and offset
                           (cons "offset" (fred-int-string offset))))
         (sorder-cons (and sort-order
                           (cons "sort_order" (sort-order-string sort-order))))
         (obss-cons (and observation-start
                         (cons "observation_start" (fred-date-string observation-start))))
         (obse-cons (and observation-end
                         (cons "observation_end" (fred-date-string observation-end))))
         (units-cons (and units
                          (cons "units" (units-string units))))
         (freq-cons (and frequency
                         (cons "frequency" (frequency-string frequency))))
         (agg-cons (and aggregation-method
                        (cons "aggregation_method" (aggregation-string aggregation-method))))
         (out-cons (and output-type
                        (cons "output_type" (fred-int-string output-type))))
         (vdts-cons (and vintage-dates
                         (cons "vintage_dates" (conjoin-dates-for-query vintage-dates))))
         (response (fred-query "series/observations"
                               (list-non-nil series-id-cons
                                             rts-cons
                                             rte-cons
                                             limit-cons
                                             offset-cons
                                             sorder-cons
                                             obss-cons
                                             obse-cons
                                             units-cons
                                             freq-cons
                                             agg-cons
                                             out-cons
                                             vdts-cons))))
    (values (parse-body-tags response parse-observation-tag)
            (xml-form-tag response))))

(defun fred-series-release (&key series-id
                                 (realtime-start nil)
                                 (realtime-end nil))
  ;; fred/series/release - Get the release for an economic data series.
  (let* ((series-id-cons (cons "series_id" (string series-id)))
         (rts-cons (and realtime-start
                        (cons "realtime_start" (fred-date-string realtime-start))))
         (rte-cons (and realtime-end
                        (cons "realtime_end" (fred-date-string realtime-end))))
         (response (fred-query "series/release"
                               (list-non-nil series-id-cons
                                             rts-cons
                                             rte-cons))))
    (values (parse-release-tag (xml-form-tag (second response)))
            (xml-form-tag response))))

(defun fred-series-search (&key (search-text nil) ;; list of strings to search for
                                (search-type nil)
                                (realtime-start nil)
                                (realtime-end nil)
                                (limit nil)
                                (offset nil)
                                (order-by nil)
                                (sort-order nil)
                                (filter-variable nil)
                                (filter-value nil)
                                (tag-names nil))
  ;; fred/series/search - Get economic data series that match keywords.
  (let* ((stext-cons (cons "search_text" (conjoin-search-strings search-text)))
         (stype-cons (and search-type
                          (cons "search-type" (search-type-string search-type))))
         (rts-cons (and realtime-start
                        (cons "realtime_start" (fred-date-string realtime-start))))
         (rte-cons (and realtime-end
                        (cons "realtime_end" (fred-date-string realtime-end))))
         (limit-cons (and limit
                          (cons "limit" (fred-int-string limit))))
         (offset-cons (and offset
                           (cons "offset" (fred-int-string offset))))
         (order-by-cons (and order-by
                             (cons "order_by" (series-order-by-string order-by))))
         (sorder-cons (and sort-order
                           (cons "sort_order" (sort-order-string sort-order))))
         (fvar-cons (and filter-variable
                         (cons "filter_variable" (filter-var-string filter-variable))))
         (fval-cons (and filter-value
                         (cons "filter_value" (param-string filter-value))))
         (tag-names-cons (and tag-names
                              (cons "tag_names" (conjoin-strings-for-query tag-names))))
         (response (fred-query "series/search"
                               (list-non-nil stext-cons
                                             stype-cons
                                             rts-cons
                                             rte-cons
                                             limit-cons
                                             offset-cons
                                             order-by-cons
                                             sorder-cons
                                             fvar-cons
                                             fval-cons
                                             tag-names-cons))))
    (values (parse-body-tags response parse-series-tag)
            (xml-form-tag response))))

(defun fred-series-search-tags (&key (series-search-text nil)  ;; list of strings to search for
                                     (realtime-start nil)
                                     (realtime-end nil)
                                     (tag-names nil)
                                     (tag-group-id nil)
                                     (tag-search-text nil)
                                     (limit nil)
                                     (offset nil)
                                     (order-by nil)
                                     (sort-order nil))
  ;; fred/series/search/tags - Get the tags for a series search.
  (let* ((stext-cons (and series-search-text
                          (cons "series_search_text" (conjoin-search-strings series-search-text))))
         (rts-cons (and realtime-start
                        (cons "realtime_start" (fred-date-string realtime-start))))
         (rte-cons (and realtime-end
                        (cons "realtime_end" (fred-date-string realtime-end))))
         (tag-names-cons (and tag-names
                              (cons "tag_names" (conjoin-strings-for-query tag-names))))
         (tag-group-id-cons (and tag-group-id
                                 (cons "tag_group_id" (tag-group-id-string tag-group-id))))
         (tag-stext-cons (and tag-search-text
                              (cons "search_text" (conjoin-search-strings tag-search-text))))
         (limit-cons (and limit
                          (cons "limit" (fred-int-string limit))))
         (offset-cons (and offset
                           (cons "offset" (fred-int-string offset))))
         (order-by-cons (and order-by
                             (cons "order_by" (tag-order-by-string order-by))))
         (sorder-cons (and sort-order
                           (cons "sort_order" (sort-order-string sort-order))))
         (response (fred-query "series/search/tags"
                               (list-non-nil stext-cons
                                             rts-cons
                                             rte-cons
                                             tag-names-cons
                                             tag-group-id-cons
                                             tag-stext-cons
                                             limit-cons
                                             offset-cons
                                             order-by-cons
                                             sorder-cons))))
    (values (parse-body-tags response parse-tag-tag)
            (xml-form-tag response))))

(defun fred-series-search-related-tags (&key (series-search-text nil) ;; list of strings to search for
                                             (realtime-start nil)
                                             (realtime-end nil)
                                             (tag-names nil)
                                             (tag-group-id nil)
                                             (tag-search-text nil)
                                             (limit nil)
                                             (offset nil)
                                             (order-by nil)
                                             (sort-order nil))
  ;; fred/series/search/related_tags - Get the related tags for a series search.
  (let* ((stext-cons (and series-search-text
                          (cons "series_search_text" (conjoin-search-strings series-search-text))))
         (rts-cons (and realtime-start
                        (cons "realtime_start" (fred-date-string realtime-start))))
         (rte-cons (and realtime-end
                        (cons "realtime_end" (fred-date-string realtime-end))))
         (tag-names-cons (and tag-names
                              (cons "tag_names" (conjoin-strings-for-query tag-names))))
         (tag-group-id-cons (and tag-group-id
                                 (cons "tag_group_id" (tag-group-id-string tag-group-id))))
         (tag-stext-cons (and tag-search-text
                              (cons "search_text" (conjoin-search-strings tag-search-text))))
         (limit-cons (and limit
                          (cons "limit" (fred-int-string limit))))
         (offset-cons (and offset
                           (cons "offset" (fred-int-string offset))))
         (order-by-cons (and order-by
                             (cons "order_by" (tag-order-by-string order-by))))
         (sorder-cons (and sort-order
                           (cons "sort_order" (sort-order-string sort-order))))
         (response (fred-query "series/search/related_tags"
                               (list-non-nil stext-cons
                                             rts-cons
                                             rte-cons
                                             tag-names-cons
                                             tag-group-id-cons
                                             tag-stext-cons
                                             limit-cons
                                             offset-cons
                                             order-by-cons
                                             sorder-cons))))
    (values (parse-body-tags response parse-tag-tag)
            (xml-form-tag response))))

(defun fred-series-tags (&key series-id
                              (realtime-start nil)
                              (realtime-end nil)
                              (order-by nil)
                              (sort-order nil))
  ;; fred/series/tags - Get the tags for an economic data series.
  (let* ((series-id-cons (cons "series_id" (string series-id)))
         (rts-cons (and realtime-start
                        (cons "realtime_start" (fred-date-string realtime-start))))
         (rte-cons (and realtime-end
                        (cons "realtime_end" (fred-date-string realtime-end))))
         (order-by-cons (and order-by
                             (cons "order_by" (tag-order-by-string order-by))))
         (sorder-cons (and sort-order
                           (cons "sort_order" (sort-order-string sort-order))))
         (response (fred-query "series/tags"
                               (list-non-nil series-id-cons
                                             rts-cons
                                             rte-cons
                                             order-by-cons
                                             sorder-cons))))
    (values (parse-body-tags response parse-tag-tag)
            (xml-form-tag response))))

(defun fred-series-updates (&key (realtime-start nil)
                                 (realtime-end nil)
                                 (limit nil)
                                 (offset nil)
                                 (filter-value nil))
  ;; fred/series/updates - Get economic data series sorted by when observations were
  ;; updated on the FRED® server.
  (let* ((rts-cons (and realtime-start
                        (cons "realtime_start" (fred-date-string realtime-start))))
         (rte-cons (and realtime-end
                        (cons "realtime_end" (fred-date-string realtime-end))))
         (limit-cons (and limit
                          (cons "limit" (fred-int-string limit))))
         (offset-cons (and offset
                           (cons "offset" (fred-int-string offset))))
         (fval-cons (and filter-value
                         (cons "filter_value" (geo-string filter-value))))
         (response (fred-query "series/updates"
                               (list-non-nil rts-cons
                                             rte-cons
                                             limit-cons
                                             offset-cons
                                             fval-cons))))
    (values (parse-body-tags response parse-series-tag)
            (xml-form-tag response))))

(defun fred-series-vintagedates (&key series-id
                                      (realtime-start nil)
                                      (realtime-end nil)
                                      (limit nil)
                                      (offset nil)
                                      (sort-order nil))
  ;; fred/series/vintagedates - Get the dates in history when a series' data values
  ;; were revised or new data values were released.
  (let* ((series-id-cons (cons "series_id" (string series-id)))
         (rts-cons (and realtime-start
                        (cons "realtime_start" (fred-date-string realtime-start))))
         (rte-cons (and realtime-end
                        (cons "realtime_end" (fred-date-string realtime-end))))
         (limit-cons (and limit
                          (cons "limit" (fred-int-string limit))))
         (offset-cons (and offset
                           (cons "offset" (fred-int-string offset))))
         (sorder-cons (and sort-order
                           (cons "sort_order" (sort-order-string sort-order))))
         (response (fred-query "series/vintagedates"
                               (list-non-nil series-id-cons
                                             rts-cons
                                             rte-cons
                                             limit-cons
                                             offset-cons
                                             sorder-cons))))
    (values (parse-body response parse-vintage-date-form)
            (xml-form-tag response))))

;; Sources Functions

(defun fred-sources (&key (realtime-start nil)
                          (realtime-end nil)
                          (limit nil)
                          (offset nil)
                          (order-by nil)
                          (sort-order nil))
  ;; fred/sources - Get all sources of economic data.
  (let* ((rts-cons (and realtime-start
                        (cons "realtime_start" (fred-date-string realtime-start))))
         (rte-cons (and realtime-end
                        (cons "realtime_end" (fred-date-string realtime-end))))
         (limit-cons (and limit
                          (cons "limit" (fred-int-string limit))))
         (offset-cons (and offset
                           (cons "offset" (fred-int-string offset))))
         (sorder-cons (and sort-order
                           (cons "sort_order" (sort-order-string sort-order))))
         (order-by-cons (and order-by
                             (cons "order_by" (series-order-by-string order-by))))
         (response (fred-query "sources"
                               (list-non-nil rts-cons
                                             rte-cons
                                             limit-cons
                                             offset-cons
                                             sorder-cons
                                             order-by-cons))))
    (values (parse-body-tags response parse-source-tag)
            (xml-form-tag response))))

(defun fred-source (&key (source-id "1")
                         (realtime-start nil)
                         (realtime-end nil))
  ;; fred/source - Get a source of economic data.
  (let* ((source-id-cons (cons "source_id" source-id))
         (rts-cons (and realtime-start
                        (cons "realtime_start" (fred-date-string realtime-start))))
         (rte-cons (and realtime-end
                        (cons "realtime_end" (fred-date-string realtime-end))))
         (response (fred-query "source"
                               (list-non-nil source-id-cons
                                             rts-cons
                                             rte-cons))))
    (values (parse-source-tag (xml-form-tag (second response)))
            (xml-form-tag response))))

(defun fred-source-releases (&key (source-id "1")
                                  (realtime-start nil)
                                  (realtime-end nil)
                                  (limit nil)
                                  (offset nil)
                                  (order-by nil)
                                  (sort-order nil))
  ;; fred/source/releases - Get the releases for a source.
  (let* ((source-id-cons (cons "source_id" source-id))
         (rts-cons (and realtime-start
                        (cons "realtime_start" (fred-date-string realtime-start))))
         (rte-cons (and realtime-end
                        (cons "realtime_end" (fred-date-string realtime-end))))
         (limit-cons (and limit
                          (cons "limit" (fred-int-string limit))))
         (offset-cons (and offset
                           (cons "offset" (fred-int-string offset))))
         (order-by-cons (and order-by
                             (cons "order_by" (release-order-by-string order-by))))
         (sorder-cons (and sort-order
                           (cons "sort_order" (sort-order-string sort-order))))
         (response (fred-query "source/releases"
                               (list-non-nil source-id-cons
                                             rts-cons
                                             rte-cons
                                             limit-cons
                                             offset-cons
                                             order-by-cons
                                             sorder-cons))))
     (values (parse-body-tags response parse-release-tag)
             (xml-form-tag response))))

;; Tags Functions

(defun fred-tags (&key (realtime-start nil)
                       (realtime-end nil)
                       (tag-names nil)
                       (tag-group-id nil)
                       (search-text nil)
                       (limit nil)
                       (offset nil)
                       (order-by nil)
                       (sort-order nil))
  ;; fred/tags - Get all tags, search for tags, or get tags by name.
  (let* ((rt-start-cons (and realtime-start
                             (cons "realtime_start" (fred-date-string realtime-start))))
         (rt-end-cons (and realtime-end
                           (cons "realtime_end" (fred-date-string realtime-end))))
         (tag-names-cons (and tag-names
                              (cons "tag_names" (conjoin-strings-for-query tag-names))))
         (tag-group-id-cons (and tag-group-id
                                 (cons "tag_group_id" (tag-group-id-string tag-group-id))))
         (stext-cons (and search-text
                          (cons "search_text" (conjoin-search-strings search-text))))
         (limit-cons (and limit
                          (cons "limit" (fred-int-string limit))))
         (offset-cons (and offset
                           (cons "offset" (fred-int-string offset))))
         (order-by-cons (and order-by
                             (cons "order_by" (tag-order-by-string order-by))))
         (sorder-cons (and sort-order
                           (cons "sort_order" (sort-order-string sort-order))))
         (response (fred-query "tags"
                               (list-non-nil rt-start-cons
                                             rt-end-cons
                                             tag-names-cons
                                             tag-group-id-cons
                                             stext-cons
                                             limit-cons
                                             offset-cons
                                             order-by-cons
                                             sorder-cons))))
     (values (parse-body-tags response parse-tag-tag)
             (xml-form-tag response))))

(defun fred-related-tags (&key tag-names
                               (realtime-start nil)
                               (realtime-end nil)
                               (tag-group-id nil)
                               (search-text nil)
                               (limit nil)
                               (offset nil)
                               (order-by nil)
                               (sort-order nil))
  ;; fred/related_tags - Get the related tags for one or more tags.
  (let* ((tag-names-cons (cons "tag_names" (conjoin-strings-for-query tag-names)))
         (rt-start-cons (and realtime-start
                             (cons "realtime_start" (fred-date-string realtime-start))))
         (rt-end-cons (and realtime-end
                           (cons "realtime_end" (fred-date-string realtime-end))))
         (tag-group-id-cons (and tag-group-id
                                 (cons "tag_group_id" (tag-group-id-string tag-group-id))))
         (stext-cons (and search-text
                          (cons "search_text" (conjoin-search-strings search-text))))
         (limit-cons (and limit
                          (cons "limit" (fred-int-string limit))))
         (offset-cons (and offset
                           (cons "offset" (fred-int-string offset))))
         (order-by-cons (and order-by
                             (cons "order_by" (tag-order-by-string order-by))))
         (sorder-cons (and sort-order
                           (cons "sort_order" (sort-order-string sort-order))))
         (response (fred-query "related_tags"
                               (list-non-nil tag-names-cons
                                             rt-start-cons
                                             rt-end-cons
                                             tag-group-id-cons
                                             stext-cons
                                             limit-cons
                                             offset-cons
                                             order-by-cons
                                             sorder-cons))))
    (values (parse-body-tags response parse-tag-tag)
             (xml-form-tag response))))

(defun fred-tags-series (&key tag-names
                              (realtime-start nil)
                              (realtime-end nil)
                              (limit nil)
                              (offset nil)
                              (order-by nil)
                              (sort-order nil))
  ;; fred/tags/series - Get the series matching tags.
  (let* ((tag-names-cons (cons "tag_names" (conjoin-strings-for-query tag-names)))
         (rt-start-cons (and realtime-start
                             (cons "realtime_start" (fred-date-string realtime-start))))
         (rt-end-cons (and realtime-end
                           (cons "realtime_end" (fred-date-string realtime-end))))
         (limit-cons (and limit
                          (cons "limit" (fred-int-string limit))))
         (offset-cons (and offset
                           (cons "offset" (fred-int-string offset))))
         (order-by-cons (and order-by
                             (cons "order_by" (series-order-by-string order-by))))
         (sorder-cons (and sort-order
                           (cons "sort_order" (sort-order-string sort-order))))
         (response (fred-query "tags/series"
                               (list-non-nil tag-names-cons
                                             rt-start-cons
                                             rt-end-cons
                                             limit-cons
                                             offset-cons
                                             order-by-cons
                                             sorder-cons))))
    (values (parse-body-tags response parse-series-tag)
             (xml-form-tag response))))

;;;;;;;;;;;;;;;;;;;;;;;;;;;;;;;;;;;;;;;;;;;;;;;;;;;;;;;;;;;;;;;;;;
;; Search functions

(defun find-or-make-series (series-id)
  (or (find-series series-id)
      (nil-if-errors
       (destructuring-bind (id realtime-start realtime-end title observation-start
                              observation-end frequency frequency-short units units-short
                              seasonal-adjustment seasonal-adjustment-short last-updated
                              popularity notes)
                           (fred-series :series-id series-id)
         (declare (ignore realtime-start realtime-end units-short seasonal-adjustment))
         (make-instance 'fred-data-series
           :id id
           :title title
           :start observation-start
           :end observation-end
           :freq frequency
           :short-freq frequency-short
           :units units
           :seas-adj seasonal-adjustment-short
           :last-update last-updated
           :popularity popularity
           :notes notes)))))

(defun search-for-series (search-term-list)
  (let ((found-series (fred-series-search :search-text search-term-list))
        (series-list nil))
    (dolist (series-info found-series)
      (destructuring-bind (id realtime-start realtime-end title observation-start
                              observation-end frequency frequency-short units units-short
                              seasonal-adjustment seasonal-adjustment-short last-updated
                              popularity notes)
                          series-info
        (declare (ignore realtime-start realtime-end units-short seasonal-adjustment))
        (push (or (find-series id)
                  (make-instance 'fred-data-series
                    :id id
                    :title title
                    :start observation-start
                    :end observation-end
                    :freq frequency
                    :short-freq frequency-short
                    :units units
                    :seas-adj seasonal-adjustment-short
                    :last-update last-updated
                    :popularity popularity
                    :notes notes))
              series-list)))
    (nreverse series-list)))

(defun all-tag-groups ()
  (unless (plusp (hash-table-count *all-tag-groups*))
    (initialize-fred-tags))
  (let ((groups nil))
    (maphash #'(lambda (k v)
                 (declare (ignore k))
                 (push v groups))
             *all-tag-groups*)
    groups))

;;;;;;;;;;;;;;;;;;;;;;;;;;;;;;;;;;;;;;;;;;;;;;;;;;;;;;;;;;;;;;;;;;
;; Common data-series transform functions that can be used to create derived-data series

(defmethod derived-change-series ((series data-series))
  (make-instance 'derived-data-series
    :args (list series)
    :func #'change-transform
    :all t
    :units (concatenate 'string
                        "change of "
                        (series-units series))))

(defmethod change-transform ((series data-series))
  ;; computes the absolute change between series observations
  ;; change for first value will always be 0
  (with-slots (series-observations) series
    (when series-observations
      (let* ((ser-vals (coerce (series-observations series) 'list))
             (vals (cons (first ser-vals) ser-vals)))
        (butlast (maplist #'(lambda (vals)
                              (when (second vals)
                                (- (second vals) (first vals))))
                          vals))))))

(defmethod derived-percent-change-series ((series data-series))
  (make-instance 'derived-data-series
    :args (list series)
    :func #'percent-change-transform
    :all t
    :units (concatenate 'string
                        "change of "
                        (series-units series))))

(defmethod percent-change-transform ((series data-series))
  ;; computes the percentage change between series observations
  ;; change for first value will always be 0
  (with-slots (series-observations) series
    (when series-observations
      (let* ((ser-vals (coerce (series-observations series) 'list))
             (vals (cons (first ser-vals) ser-vals)))
        (butlast (maplist #'(lambda (vals)
                              (when (second vals)
                                (if (zerop (first vals))
                                    100.0 ;; not really correct obviously, but we can't represent infinity
                                    (* 100 (/ (- (second vals) (first vals))
                                              (first vals))))))
                          vals))))))

(defun percent-of-transform (val1 val2)
  (* 100.0 (/ val1 val2)))

(defmethod derived-%-gdp-series ((series data-series))
  (make-instance 'derived-data-series
    :args (list series)
    :func #'percent-of-gdp-transform
    :all t
    :units "percent of U.S. GDP"))

(defmethod percent-of-gdp-transform ((series data-series))
  ;; computes derived series as a percent of U.S. GDP
  ;; You could do the same thing by doing something like the following:
  ;; (make-instance 'derived-data-series
  ;;  :args (list <numerator-series> (find-series "GDP"))
  ;;  :func #'percent-of-transform
  ;;  :all nil)
  ;; which would compute the observation for any particular date each time it
  ;; is requested rather than computing them all at once, just one time as is done here.
  (let* ((gdp (find-or-make-series "GDP"))
         (ser-it (series-observation-iterator series))
         (mult (* 100 (/ (first (series-multipliers series))
                         (first (series-multipliers gdp)))))
        (vals nil))
    (do* ((dt-val-list (multiple-value-list (funcall ser-it))
                       (multiple-value-list (funcall ser-it)))
          (gdp-obs (nil-if-errors (series-observation gdp (first dt-val-list)))
                   (nil-if-errors (series-observation gdp (first dt-val-list)))))
         ((null (first dt-val-list)) (nreverse vals))
      (push (if (and gdp-obs (plusp gdp-obs))
                (* mult (/ (second dt-val-list) gdp-obs))
                0.0)
            vals))))


;;;;;;;;;;;;;;;;;;;;;;;;;;;;;;;;;;;;;;;;;;;;;;;;;;;;;;;;;;;;;;;;;;;;;;;;;;;;;;;
;; Test Functions

#|

(in-package :fred)

(setf cat0 (make-instance 'fred-data-category :id "0"))
(inspect cat0)
(cat-children cat0)
(setf academic-data-cat (find-category "33060"))
(setf ad-series (first (cat-series academic-data-cat)))
(string-date (series-start-dt ad-series))
(string-date (series-end-dt ad-series))
(series-observations ad-series)
(setf raw-obs (mapcar #'(lambda (tuple)
                          (list (fred-date-string (first tuple))
                                (fred-date-string (second tuple))
                                (fred-date-string (third tuple))
                                (fourth tuple)))
                      (fred-series-observations :series-id "LODINIM066N")))
(series-observation ad-series (hist-date 2011 8 1))
(series-observation ad-series (hist-date 2011 8 22))
(series-observation ad-series (hist-date 2011 9 1))
(setf (series-interpolation-method ad-series) :prior)
;; rerun series-observation calls
(setf (series-interpolation-method ad-series) :closest)
;; rerun series-observation calls
(setf (series-interpolation-method ad-series) :avg)
;; rerun series-observation calls
(setf rel (series-release ad-series))
(search-for-series (list "weekly" "U.S."))
(mapcar #'(lamda (ser)
             (list (series-id ser) (series-title ser)))
        *)
(fred-series :series-id "BASE")
|#<|MERGE_RESOLUTION|>--- conflicted
+++ resolved
@@ -958,11 +958,7 @@
       (initialize-fred)
       (error "FRED API key not initialized. Call initialize-fred with api key as the argument or\
  create API_Key.txt containing key as quoted string in home directory"))
-<<<<<<< HEAD
-  (let* ((result (parse-xml-string 
-=======
   (let* ((result (parse-xml-string
->>>>>>> 928814d5
                   (http-request (concatenate 'string "https://api.stlouisfed.org/fred/" query-string)
                                 :parameters (acons "api_key" *fred-api-key* key-value-alist))))
          (first-obj (xml-form-tag result))
